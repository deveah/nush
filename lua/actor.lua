
--
--	actor.lua
--	Actor object definition and methods
--
--	An Actor object has the following members:
--	*	name (string) - a name describing the actor type
--	* face (string) - a character describing how the actor looks in-game
--	*	color (curses constant) - the color of the actor in-game
--	*	map (Map object) - the map on which the Actor is currently
--	* x, y (integers) - the position of the Actor on the map
--	*	sightMap (two-dimensional boolean table) - a map showing the tiles
--			currently visible to the actor
--	*	alive (boolean) - true if the actor can act
--

local Global = require "lua/global"
local Game = require "lua/game"
local UI = require "lua/ui"

local Actor = {}
Actor.__index = Actor

--	Actor.new() - creates a new Actor object, initializing its members with
--	default data; returns the created Actor object
function Actor.new()
	local a = {}
	setmetatable(a, Actor)

	--	initialize members
	a.name = ""
	a.face = ""
	a.color = ""
	a.map = nil
	a.x = 0	--	although 0 is not a valid coordinate for the Actor to be on,
	a.y = 0	--	the value signifies that an actual position has not been set
	a.alive = true	--	by default, a newly created Actor is alive

	a.sightMap = {}
	for i = 1, Global.mapWidth do
		a.sightMap[i] = {}
		for j = 1, Global.mapHeight do
			a.sightMap[i][j] = false	--	by default, nothing is visible
		end
	end

	return a
end

--	Actor:toString() - returns a string describing the Actor object
function Actor:toString()
	return "<actor " .. tostring(self) .. " (" .. self.name .. ")>"
end

--	Actor:setName() - sets the name of the given Actor object; does not
--	return anything
function Actor:setName(name)
	Game.log:write("Actor " .. self:toString() ..
		" was renamed to " .. name .. ".")
	
	self.name = name
end

--	Actor:setFace() - sets the face of the given Actor object; does not
--	return anything
function Actor:setFace(face)
	Game.log:write("Actor " .. self:toString() ..
		" has changed its face to '" .. face .. "'.")

	self.face = face
end

--	Actor:setColor() - sets the color of the given Actor object; does not
--	return anything
function Actor:setColor(color)
	Game.log:write("Actor " .. self:toString() ..
		" has changed its color to '" .. color .. "'.")
	
	self.color = color
end

--	Actor:setMap() - sets the map of the given Actor object; does not
--	return anything
function Actor:setMap(map)
	Game.log:write("Actor " .. self:toString() ..
		" has been placed on " .. map:toString() .. ".")

	self.map = map
end

--	Actor:setPosition() - sets the (x, y) position of the given Actor object;
--	does not return anything
function Actor:setPosition(x, y)
	Game.log:write("Actor " .. self:toString() ..
		" has been placed at (" .. x .. ", " .. y .. ").")

	self.x = x
	self.y = y

	--	some tiles may trigger special messages for the player when being walked on
	if self.map.tile[self.x][self.y]["walk-message"] and self == Game.player then
		UI:message(self.map.tile[self.x][self.y]["walk-message"])
	end

	--	each repositioning triggers the recalculation of the sight map
	self:updateSight()
end

--	Actor:die() - kills the given actor, making it unable to act
function Actor:die()
	Game.log:write("Actor " .. self:toString() ..
		" has died.")
	self.alive = false
end

--	Actor:updateSight() - calculates the given actor's sight map;
--	does not return anything
function Actor:updateSight()
	local function traceRay(xOffset, yOffset, maxLength)
		--	the center of a tile is at (+0.5, +0.5)
		local currentX, currentY = self.x + 0.5, self.y + 0.5
		local currentLength = 0

		--	the point of origin is always visible
		self.sightMap[math.floor(currentX)][math.floor(currentY)] = true

		--	loop while advancing the ray's path
		while self.map:isInBounds(math.floor(currentX), math.floor(currentY))
			and not self.map:isOpaque(math.floor(currentX), math.floor(currentY)) 
			and currentLength < maxLength do
			self.sightMap[math.floor(currentX)][math.floor(currentY)] = true

			--	update the map memory for the player character
			if self == Game.player then
				self.map.memory[math.floor(currentX)][math.floor(currentY)] =
					self.map.tile[math.floor(currentX)][math.floor(currentY)].face
			end

			currentX = currentX + xOffset
			currentY = currentY + yOffset
			currentLength = currentLength + 1
		end

		--	make sure the final point in the ray's path is visible
		if self.map:isInBounds(math.floor(currentX), math.floor(currentY)) then
			self.sightMap[math.floor(currentX)][math.floor(currentY)] = true
			if self == Game.player then
				self.map.memory[math.floor(currentX)][math.floor(currentY)] =
					self.map.tile[math.floor(currentX)][math.floor(currentY)].face
			end
		end
	end

	--	clear the previously calculated sight map
	for i = 1, Global.mapWidth do
		for j = 1, Global.mapHeight do
			self.sightMap[i][j] = false
		end
	end

	--	raytrace around the player
	for i = 1, 360 do
		local xOffset = math.cos(i * math.pi / 180)
		local yOffset = math.sin(i * math.pi / 180)
		traceRay(xOffset, yOffset, 5)
	end

	Game.log:write("Sight map calculated for " .. self:toString())
end

--	Actor:move() - attempts to move the given Actor object onto the tile
--	at the given pair of coordinates (x, y) of the same map it is currently
--	on; returns either true or false, depending on whether the move was
--	successful
function Actor:move(x, y)
	--	the actor must have a map to move on
	if not self.map then
		Game.log:write("Actor " .. self:toString() ..
			" attempted to move without an attached map!")
		return false
	end

	--	the actor's movements must keep it inside the boundaries of the map
	if not self.map:isInBounds(x, y) then
		Game.log:write("Actor " .. self:toString() ..
			" attempted to move to an out-of-bounds location!")
		return false
	end

	--	the actor cannot move onto a solid tile
	if self.map:isSolid(x, y) then
		Game.log:write("Actor " .. self:toString() ..
			" attempted to move onto a solid tile!")
		return false
	end

	--	the actor cannot move onto a tile that is occupied by another actor;
	--	instead, the actor who occupies that certain tile is attacked
	local actor = self.map:isOccupied(x, y)
	if actor and actor.alive then
		if self == Game.player then
			UI:message("You attack the " .. actor.name .. ".")
		end
		return self:meleeAttack(actor)
	end

	--	if all is well, update the actor's position
	self:setPosition(x, y)
	return true
end

--	Actor:meleeAttack() - makes the given actor attack another actor via
--	melee, killing the defending actor in the process; always returns true,
--	even if the hit was a miss
function Actor:meleeAttack(defender)
	if self == Game.player then
		UI:message("The " .. defender.name .. " dies!")
	end
	defender:die()
	return true
end

--	Actor:takeStairs() - makes the given actor use the stairs underneath it,
--	transferring the actor to another level of the dungeon; returns true if
--	the action was successfully completed, or false otherwise (trying to use
--	the stairs when not directly on them may be a cause)
function Actor:takeStairs()
	if self.map.tile[self.x][self.y].name == "Stairs down" then
		--	signal that the stairs have been descended
		if self == Game.player then
			UI:message("You descend the stairs.")
		end
		return true
	end

	if self.map.tile[self.x][self.y].name == "Stairs up" then
		--	signal that the stairs have been ascended
		if self == Game.player then
			UI:message("You ascend the stairs.")
		end
		return true
	end

	--	signal that there are no stairs to take
	if self == Game.player then
		UI:message("There are no stairs here.")
	end

	--	no action has been taken, so return false
	return false
end

--	Actor:act() - makes the given Actor object spend its turn; if the actor
--	is player-controlled, it requests input from the player and acts according
--	to the command(s) given; if the actor is not player-controlled, it
--	dispatches the reasoning to the AI functions; returns true or false,
--	depending on whether or not the turn was spent
function Actor:act()
	if self == Game.player then
		--	the actor is player controlled, so first inform the player of the
		--	current state of the game
		UI:drawScreen()

		--	and then request for input
		local k = curses.getch()
		Game.log:write("Read character: " .. k)

		return self:handleKey(k)
	else
		--	the actor is not player-controlled, so let the AI functions take over
		--	(not implemented, so return that the turn was successfully spent)
		return true
	end
end

--	dumpGlobals() - print to log all the global variables, useful for finding
--	missing 'local's
local function dumpGlobals()
	UI:message("{{red}}(DEBUG) Dumped globals to logfile.")
	Game.log:write("Contents of _G:")
	for k,v in pairs(_G) do
		Game.log:write("  " .. k)
	end
end

--	Actor:handleKey() - makes the given actor spend its turn with a command
--	specified by the given key; returns true or false, depending on whether
--	the action was successful or not
function Actor:handleKey(key)
	--	system keys
	if key == "Q" then	--	quit
		if UI:prompt("Are you sure you want to exit?") then
			Game:halt("Player requested game termination.")
			return true	--	an exit request still spends a turn
		else
			return false
		end
	end

	--  message log
	if key == "p" then
		UI:messageLogScreen()
		return false  -- no time taken.
	end

	--	movement
	if key == "h" or key == "left" then	--	move left
		return self:move(self.x - 1, self.y)
	end

	if key == "j" or key == "down" then	--	move down
		return self:move(self.x, self.y + 1)
	end

	if key == "k" or key == "up"  then	--	move up
		return self:move(self.x, self.y - 1)
	end

	if key == "l" or key == "right" then	--	move right
		return self:move(self.x + 1, self.y)
	end

	--	use of stairs
	if key == ">" then
		return self:takeStairs()
	end

<<<<<<< HEAD
	--	debug: make the whole map visible to the player
	if key == "1" then
		for i = 1, 80 do
			for j = 1, 20 do
				self.sightMap[i][j] = true
			end
		end
=======

	--	debug keys
	if key == "#" then
		dumpGlobals()
		return false
>>>>>>> eef0207a
	end

	--	there was no known action corresponding to the given key, so signal that
	--	there hasn't been taken any action to spend the turn with
	return false
end

return Actor
<|MERGE_RESOLUTION|>--- conflicted
+++ resolved
@@ -325,21 +325,10 @@
 		return self:takeStairs()
 	end
 
-<<<<<<< HEAD
-	--	debug: make the whole map visible to the player
-	if key == "1" then
-		for i = 1, 80 do
-			for j = 1, 20 do
-				self.sightMap[i][j] = true
-			end
-		end
-=======
-
 	--	debug keys
 	if key == "#" then
 		dumpGlobals()
 		return false
->>>>>>> eef0207a
 	end
 
 	--	there was no known action corresponding to the given key, so signal that
